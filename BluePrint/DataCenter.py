--- conflicted
+++ resolved
@@ -11,19 +11,14 @@
 @DATA_CENTER_BLUEPRINT.route("/", methods=["POST"])
 def AddNewDC():
     data = request.get_json()
-<<<<<<< HEAD
-
-    # TODO
     name = str(data.get("name"))
     height = int(data.get("height"))
 
-=======
     if data is None:
         return jsonify({"error": "Invalid JSON"}), 400
     name = str(data.get('name'))
     height = int(data.get('height'))
     id = DC_manager.createDatacenter(name, height)
->>>>>>> 9b33c765
     return jsonify({"id": str(id)}), 200
 
 
@@ -38,16 +33,6 @@
 
 @DATA_CENTER_BLUEPRINT.route("/<dc_id>", methods=["GET", "PUT", "DELETE"])
 def ProcessDC(dc_id):
-<<<<<<< HEAD
-    if request.method == "GET":
-        return GetDC(dc_id)
-    elif request.method == "PUT":
-        return ModifyDC(dc_id)
-    elif request.method == "DELETE":
-        return DeleteDC(dc_id)
-    return "Method Not Allowed", 405
-
-=======
     data = request.get_json()
     if request.method == 'GET':
         return GetDC(dc_id)
@@ -61,7 +46,6 @@
             return 
         return DeleteDC(dc_id, force)
     return jsonify({"error": "Invalid Method"}), 400
->>>>>>> 9b33c765
 
 def GetDC(dc_id):
     dataCenter = DC_manager.getDatacenter(dc_id)
@@ -71,23 +55,7 @@
         return jsonify(asdict(dataCenter)), 200
 
 
-<<<<<<< HEAD
-def ModifyDC(dc_id):
-    data = request.get_json()
 
-    # TODO
-    old_name = str(data.get("old_name"))
-    name = str(data.get("name"))
-    height = int(data.get("height"))
-
-    if DC_manager.getDatacenter(dc_id) == None:
-        return "Data Center Not Found", 404
-
-    return "Modify Data Center", 200
-
-
-def DeleteDC(dc_id):
-=======
 def ModifyDC(dc_id, name, height):
     if(DC_manager.getDatacenter(dc_id) == None):
         return jsonify({"error":"Data Center Not Found"}), 404
@@ -95,20 +63,7 @@
     return 200
 
 def DeleteDC(dc_id, force):
->>>>>>> 9b33c765
     datacenter = DC_manager.getDatacenter(dc_id)
-
-    if datacenter == None:
-<<<<<<< HEAD
-        return "Data Center Not Found", 404
-
-    # delete all objects in the datacenter
-    for room in datacenter.rooms:
-        DeleteRoom(room)
-    DC_manager.deleteDatacenter(dc_id)
-
-    return "Delete Data Center", 200
-=======
         return jsonify({"error":"Data Center Not Found"}), 404
     if force:
         for room in datacenter.rooms:
@@ -116,5 +71,4 @@
         DC_manager.deleteDatacenter(dc_id)
     else:
         return jsonify({"error":"you are not superuser"}), 401
-    return 200
->>>>>>> 9b33c765
+    return 200