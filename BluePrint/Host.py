from flask import Blueprint, request, jsonify, Response
from DataBaseManage import *
from utils import schema
import uuid
from dataclasses import asdict
from .Rack import Rack_Manager

Host_Manager = HostManager()
HOST_BLUEPRINT = Blueprint("host", __name__)


@HOST_BLUEPRINT.route("/", methods=["POST"])
def AddHost():
    """
    Add a new host.

    Params:
        name, height, rack_name, pos

    Response:
        Host
    """
    data = request.get_json()

    name = data.get("name")
    height = data.get("height")
    rack_name = data.get("rack_name")
    pos = data.get("pos")

    # Check if host already exists
    existing_host = Host_Manager.getHost(name)
    if existing_host is not None:
        return "Host already exists", 400

    new_host = Host_Manager.createHost(
        name,
        height,
        rack_name,
        pos,
    )

    if new_host is None:
        return "Failed to create host", 500

    return jsonify(asdict(new_host)), 200

@HOST_BLUEPRINT.route("/all", methods=["GET"])
def GetAllHost():
    host_list = Host_Manager.getAllHosts()
    ret_list = [asdict(host) for host in host_list if host is not None]

    return jsonify(ret_list), 200

@HOST_BLUEPRINT.route("/<host_name>", methods=["GET", "PUT", "DELETE"])
def ProcessHost(host_name):
    if request.method == 'GET':
        return GetHost(host_name)
    elif request.method == 'PUT':
        data = request.get_json()
        new_name = data.get('name')
        height = data.get('height')
        running = data.get('running')
        rack_name = data.get('rack_name')
        pos = data.get('pos')
        return ModifyHost(host_name, new_name, height, running, rack_name, pos)
    elif request.method == 'DELETE':
        return DeleteHost(host_name)
    else:
        return jsonify({"error": "Invalid Method"}), 405

def GetHost(host_name):
    host = Host_Manager.getHost(host_name)
    if not host:
        return jsonify({"error": "Host not found"}), 404
    return jsonify(asdict(host)), 200

def ModifyHost(host_name, name, height, running, rack_name, pos):
    """
    Modify host.

    Params:
        name, height, running, rack_name, pos
    """
    if not Host_Manager.getHost(host_name):
        return jsonify({"error": "Host not found"}), 404

    if rack_name and not Rack_Manager.getRack(rack_name):
        return jsonify({"error": "Destination rack not found"}), 404

    # Check if host exists first
    host = Host_Manager.getHost(host_name)
    if not host:
        return "Host not found", 404

    result = Host_Manager.updateHost(host_name, name, height, running, rack_name, pos)
    if result == False:
<<<<<<< HEAD
        return "Update Failed", 500

    # Get the updated host and return it
    updated_host = Host_Manager.getHost(name if name else host_name)
    if updated_host:
        return jsonify(asdict(updated_host)), 200
    else:
        return "Update Failed", 500


@HOST_BLUEPRINT.route("/<host_name>", methods=["DELETE"])
def DeleteHost(host_name):
    host = Host_Manager.getHost(host_name)
    if host == None:
        return jsonify({"error": "Host Not Found"}), 404
    if not Host_Manager.deleteHost(host_name):
        return jsonify({"error": "Delete Failed"}), 500
    return Response(status=200)
=======
        return jsonify({"error": "Failed to update host"}), 500
    else:
        return Response(status = 200)

def DeleteHost(host_name):
    result = Host_Manager.deleteHost(host_name)
    if result == False:
        return jsonify({"error": "Failed to delete host"}), 500
    else:
        return Response(status = 200)
>>>>>>> 62f52993
<|MERGE_RESOLUTION|>--- conflicted
+++ resolved
@@ -94,16 +94,13 @@
 
     result = Host_Manager.updateHost(host_name, name, height, running, rack_name, pos)
     if result == False:
-<<<<<<< HEAD
         return "Update Failed", 500
-
-    # Get the updated host and return it
+      
     updated_host = Host_Manager.getHost(name if name else host_name)
     if updated_host:
         return jsonify(asdict(updated_host)), 200
     else:
         return "Update Failed", 500
-
 
 @HOST_BLUEPRINT.route("/<host_name>", methods=["DELETE"])
 def DeleteHost(host_name):
@@ -112,16 +109,4 @@
         return jsonify({"error": "Host Not Found"}), 404
     if not Host_Manager.deleteHost(host_name):
         return jsonify({"error": "Delete Failed"}), 500
-    return Response(status=200)
-=======
-        return jsonify({"error": "Failed to update host"}), 500
-    else:
-        return Response(status = 200)
-
-def DeleteHost(host_name):
-    result = Host_Manager.deleteHost(host_name)
-    if result == False:
-        return jsonify({"error": "Failed to delete host"}), 500
-    else:
-        return Response(status = 200)
->>>>>>> 62f52993
+    return Response(status=200)