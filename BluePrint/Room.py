--- conflicted
+++ resolved
@@ -1,12 +1,7 @@
 from flask import Blueprint, request, jsonify, Response
 from DataBaseManage import *
 from dataclasses import asdict
-<<<<<<< HEAD
 from .Rack import DeleteRack, ModifyRack
-=======
-from .Rack import DeleteRack
-from .DataCenter import DC_manager
->>>>>>> 78d59262
 
 Room_Manager = RoomManager()
 ROOM_BLUEPRINT = Blueprint("room", __name__)
@@ -15,6 +10,9 @@
 @ROOM_BLUEPRINT.route("/", methods=["POST"])
 def AddNewRoom():
     data = request.get_json()
+    name = data.get("name")
+    height = data.get("height")
+    dc_name = data.get("dc_name")
     name = data.get("name")
     height = data.get("height")
     dc_name = data.get("dc_name")
@@ -37,6 +35,9 @@
         name = data.get('name')
         height = data.get('height')
         dc_name = data.get('dc_name')
+        name = data.get('name')
+        height = data.get('height')
+        dc_name = data.get('dc_name')
         return ModifyRoom(room_name, name, height, dc_name)
     return jsonify({"error": "Invalid Method"}), 405
 
@@ -51,14 +52,9 @@
     room = Room_Manager.getRoom(room_name)
     if room == None:
         return jsonify({"error": "Room Not Found"}), 404
-<<<<<<< HEAD
     for rack in room.racks:
         if not ModifyRack(rack.name, rack.name, rack.height, new_name):
             return jsonify({"error": "Update Failed"}), 500
-=======
-    if dc_name and DC_manager.getDatacenter(dc_name) == None:
-        return jsonify({"error": "Destination Datacenter Not Found"}), 404
->>>>>>> 78d59262
     if not Room_Manager.updateRoom(room_name, new_name, height, dc_name):
         return jsonify({"error": "Update Failed"}), 500
     return Response(status = 200)
