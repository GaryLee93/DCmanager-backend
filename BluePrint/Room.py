--- conflicted
+++ resolved
@@ -18,7 +18,17 @@
         Room
     """
     data = request.get_json()
-<<<<<<< HEAD
+    name = str(data.get("name"))
+    height = int(data.get("height"))
+    dc_name = str(data.get("dc_name"))
+    room = Room_Manager.createRoom(name, height, dc_name)
+
+    return jsonify(asdict(room)), 200
+
+
+@ROOM_BLUEPRINT.route('/<room_id>', methods=['GET', 'PUT', 'DELETE'])
+def ProcessRoom(room_id):
+    data = request.get_json()
     if request.method == 'GET':
         return GetRoom(room_id)
     elif request.method == 'PUT':
@@ -52,39 +62,5 @@
         DeleteRack(rack.id)
     Room_Manager.deleteRoom(room_id)
     return Response(status = 200)
-=======
-    name = str(data.get("name"))
-    height = int(data.get("height"))
-    dc_name = str(data.get("dc_name"))
-    room = Room_Manager.createRoom(name, height, dc_name)
 
-    return jsonify(asdict(room)), 200
-
-
-@ROOM_BLUEPRINT.route("/<room_name>", methods=["GET", "PUT", "DELETE"])
-def ProcessRoom(room_name):
-    if request.method == "GET":
-
-        room = Room_Manager.getRoom(room_name)
-        if room == None:
-            return "Room Not Found", 404
-        return jsonify(asdict(room)), 200
-
-    elif request.method == "PUT":
-        data = request.get_json()
-        name = str(data.get("name"))
-        height = int(data.get("height"))
-        dc_name = str(data.get("dc_name"))
-        result = Room_Manager.updateRoom(room_name, name, height, dc_name)
-        if result == False:
-            return "Failed to update room", 500
-        return "Room modified successfully!", 200
-
-    elif request.method == "DELETE":
-        result = Room_Manager.deleteRoom(room_name)
-        if result == False:
-            return "Failed to delete room", 500
-        return "Room deleted successfully!", 200
-
-    return "Method Not Allowed", 405
->>>>>>> 5f3cec8b
+    return "Method Not Allowed", 405